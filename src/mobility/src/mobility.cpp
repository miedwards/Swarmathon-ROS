#include <ros/ros.h>
#include <math.h>

//ROS libraries
#include <angles/angles.h>
#include <random_numbers/random_numbers.h>
#include <tf/transform_datatypes.h>

//ROS messages
#include <std_msgs/Int16.h>
#include <std_msgs/UInt8.h>
#include <std_msgs/String.h>
#include <sensor_msgs/Joy.h>
#include <sensor_msgs/Range.h>
#include <geometry_msgs/Pose2D.h>
#include <geometry_msgs/Twist.h>
#include <nav_msgs/Odometry.h>
#include <apriltags_ros/AprilTagDetectionArray.h>

//Custom messages
#include <shared_messages/TagsImage.h>

// To handle shutdown signals so the node quits properly in response to "rosnode kill"
#include <signal.h>

using namespace std;

//Random number generator
random_numbers::RandomNumberGenerator* rng;	

//Mobility Logic Functions
void setVelocity(double linearVel, double angularVel);
void openFingers(); // Open fingers to 90 degrees
void closeFingers();// Close fingers to 0 degrees
void raiseWrist();  // Return wrist back to 0 degrees
void lowerWrist();  // Lower wrist to 50 degrees

//Numeric Variables
geometry_msgs::Pose2D currentLocation;
geometry_msgs::Pose2D goalLocation;
geometry_msgs::Pose2D aprilTagLocation;
int currentMode = 0;
float mobilityLoopTimeStep = 0.1; //time between the mobility loop calls
float status_publish_interval = 5;
float killSwitchTimeout = 10;
std_msgs::Int16 targetDetected; //ID of the detected target
bool targetsCollected [256] = {0}; //array of booleans indicating whether each target ID has been found
bool movingTowardsTag = false;
bool goalReached = false;
float cameraHeight = 0.195; // 19.5 cm

// state machine states
#define STATE_MACHINE_TRANSFORM	0
#define STATE_MACHINE_ROTATE	1
#define STATE_MACHINE_TRANSLATE	2
int stateMachineState = STATE_MACHINE_TRANSFORM;

geometry_msgs::Twist velocity;
char host[128];
string publishedName;
char prev_state_machine[128];

//Publishers
ros::Publisher velocityPublish;
ros::Publisher stateMachinePublish;
ros::Publisher status_publisher;
ros::Publisher targetCollectedPublish;
ros::Publisher targetPickUpPublish;
ros::Publisher targetDropOffPublish;
ros::Publisher fingerAnglePublish;
ros::Publisher wristAnglePublish;
ros::Publisher infoLogPublisher;

//Subscribers
ros::Subscriber joySubscriber;
ros::Subscriber modeSubscriber;
ros::Subscriber targetSubscriber;
ros::Subscriber obstacleSubscriber;
ros::Subscriber odometrySubscriber;
ros::Subscriber targetsCollectedSubscriber;

//Timers
ros::Timer stateMachineTimer;
ros::Timer publish_status_timer;
ros::Timer killSwitchTimer;

// OS Signal Handler
void sigintEventHandler(int signal);

//Callback handlers
void joyCmdHandler(const sensor_msgs::Joy::ConstPtr& message);
void modeHandler(const std_msgs::UInt8::ConstPtr& message);
void targetHandler(const apriltags_ros::AprilTagDetectionArray::ConstPtr& message);
void obstacleHandler(const std_msgs::UInt8::ConstPtr& message);
void odometryHandler(const nav_msgs::Odometry::ConstPtr& message);
void mobilityStateMachine(const ros::TimerEvent&);
void publishStatusTimerEventHandler(const ros::TimerEvent& event);
void targetsCollectedHandler(const std_msgs::Int16::ConstPtr& message);
void killSwitchTimerEventHandler(const ros::TimerEvent& event);

int main(int argc, char **argv) {

    gethostname(host, sizeof (host));
    string hostname(host);

    rng = new random_numbers::RandomNumberGenerator(); //instantiate random number generator
    goalLocation.theta = rng->uniformReal(0, 2 * M_PI); //set initial random heading
    
    targetDetected.data = -1; //initialize target detected
    
    //select initial search position 50 cm from center (0,0)
	goalLocation.x = 0.5 * cos(goalLocation.theta);
	goalLocation.y = 0.5 * sin(goalLocation.theta);

    if (argc >= 2) {
        publishedName = argv[1];
        cout << "Welcome to the world of tomorrow " << publishedName << "!  Mobility module started." << endl;
    } else {
        publishedName = hostname;
        cout << "No Name Selected. Default is: " << publishedName << endl;
    }

    // NoSignalHandler so we can catch SIGINT ourselves and shutdown the node
    ros::init(argc, argv, (publishedName + "_MOBILITY"), ros::init_options::NoSigintHandler);
    ros::NodeHandle mNH;

    signal(SIGINT, sigintEventHandler); // Register the SIGINT event handler so the node can shutdown properly

    joySubscriber = mNH.subscribe((publishedName + "/joystick"), 10, joyCmdHandler);
    modeSubscriber = mNH.subscribe((publishedName + "/mode"), 1, modeHandler);
    targetSubscriber = mNH.subscribe((publishedName + "/tag_detections"), 10, targetHandler);
    obstacleSubscriber = mNH.subscribe((publishedName + "/obstacle"), 10, obstacleHandler);
    odometrySubscriber = mNH.subscribe((publishedName + "/odom/ekf"), 10, odometryHandler);
    targetsCollectedSubscriber = mNH.subscribe(("targetsCollected"), 10, targetsCollectedHandler);

    status_publisher = mNH.advertise<std_msgs::String>((publishedName + "/status"), 1, true);
    velocityPublish = mNH.advertise<geometry_msgs::Twist>((publishedName + "/velocity"), 10);
    stateMachinePublish = mNH.advertise<std_msgs::String>((publishedName + "/state_machine"), 1, true);
    targetCollectedPublish = mNH.advertise<std_msgs::Int16>(("targetsCollected"), 1, true);
    targetPickUpPublish = mNH.advertise<sensor_msgs::Image>((publishedName + "/targetPickUpImage"), 1, true);
    targetDropOffPublish = mNH.advertise<sensor_msgs::Image>((publishedName + "/targetDropOffImage"), 1, true);
    fingerAnglePublish = mNH.advertise<std_msgs::Int16>((publishedName + "/fingerAngle"), 1, true);
    wristAnglePublish = mNH.advertise<std_msgs::Int16>((publishedName + "/wristAngle"), 1, true);
    infoLogPublisher = mNH.advertise<std_msgs::String>("/infoLog", 1, true);

    publish_status_timer = mNH.createTimer(ros::Duration(status_publish_interval), publishStatusTimerEventHandler);
    //killSwitchTimer = mNH.createTimer(ros::Duration(killSwitchTimeout), killSwitchTimerEventHandler);
    stateMachineTimer = mNH.createTimer(ros::Duration(mobilityLoopTimeStep), mobilityStateMachine);

    std_msgs::String msg;
    msg.data = "Log Started";
    infoLogPublisher.publish(msg);
    ros::spin();
    
    return EXIT_SUCCESS;
}

void mobilityStateMachine(const ros::TimerEvent&) {
    std_msgs::String stateMachineMsg;
    
    if (currentMode == 2 || currentMode == 3) { //Robot is in automode

		switch(stateMachineState) {
			
			//Select rotation or translation based on required adjustment
			//If no adjustment needed, select new goal
			case STATE_MACHINE_TRANSFORM: {
				stateMachineMsg.data = "TRANSFORMING";
				//If angle between current and goal is significant
				if (fabs(angles::shortest_angular_distance(currentLocation.theta, goalLocation.theta)) > 0.10) {
                    //if(movingTowardsTag) {
                        ROS_ERROR_STREAM("manny Moving towards apriltag...");
                    //}
					stateMachineState = STATE_MACHINE_ROTATE; //rotate
				}
				//If goal has not yet been reached
				else if (fabs(angles::shortest_angular_distance(currentLocation.theta, atan2(goalLocation.y - currentLocation.y, goalLocation.x - currentLocation.x))) < M_PI_2) {
                    //if(movingTowardsTag) {
                        ROS_ERROR_STREAM("manny Moving towards apriltag...");
                    //}
					stateMachineState = STATE_MACHINE_TRANSLATE; //translate
				}
				//If returning with a target
				//else if (targetDetected.data != -1) {
                    //If goal has not yet been reached
                    //if (hypot(0.0 - currentLocation.x, 0.0 - currentLocation.y) > 0.5) {
                        ////set angle to center as goal heading
                        //goalLocation.theta = M_PI + atan2(currentLocation.y, currentLocation.x);
                        
                        ////set center as goal position
                        //goalLocation.x = 0.0;
                        //goalLocation.y = 0.0;
                    //}
                    ////Otherwise, reset target and select new random uniform heading
                    //else {
                        
                        //targetDetected.data = -1;
                        //goalLocation.theta = rng->uniformReal(0, 2 * M_PI);
                    //}
				//}
				//Otherwise, assign a new goal
				else {

                    //if(movingTowardsTag) {
                        //movingTowardsTag = false;
                        setVelocity(0.0, 0.0);
                        ROS_ERROR_STREAM("manny GOAL REACHED!");
                        ROS_ERROR_STREAM("manny Current Pose: (" << currentLocation.x << ", " << currentLocation.y << ", " << currentLocation.theta << ")");
                        goalReached = true;
                    //} else {
					 ////select new heading from Gaussian distribution around current heading
					//goalLocation.theta = rng->gaussian(currentLocation.theta, 0.25);
					
					//////select new position 50 cm from current location
					//goalLocation.x = currentLocation.x + (0.5 * cos(goalLocation.theta));
					//goalLocation.y = currentLocation.y + (0.5 * sin(goalLocation.theta));
                    //}
				}
				
				//Purposefully fall through to next case without breaking
			}
			
			//Calculate angle between currentLocation.theta and goalLocation.theta
			//Rotate left or right depending on sign of angle
			//Stay in this state until angle is minimized
			case STATE_MACHINE_ROTATE: {
				stateMachineMsg.data = "ROTATING";
                ROS_ERROR_STREAM("manny Moving towards apriltag...");
			    if (angles::shortest_angular_distance(currentLocation.theta, goalLocation.theta) > 0.1) {
					setVelocity(0.0, 0.2); //rotate left
			    }
			    else if (angles::shortest_angular_distance(currentLocation.theta, goalLocation.theta) < -0.1) {
					setVelocity(0.0, -0.2); //rotate right
				}
				else {
					setVelocity(0.0, 0.0); //stop
					stateMachineState = STATE_MACHINE_TRANSLATE; //move to translate step
				}
			    break;
			}
			
			//Calculate angle between currentLocation.x/y and goalLocation.x/y
			//Drive forward
			//Stay in this state until angle is at least PI/2
			case STATE_MACHINE_TRANSLATE: {
				stateMachineMsg.data = "TRANSLATING";
                ROS_ERROR_STREAM("manny Moving towards apriltag...");
				if (fabs(angles::shortest_angular_distance(currentLocation.theta, atan2(goalLocation.y - currentLocation.y, goalLocation.x - currentLocation.x))) < M_PI_2) {
					setVelocity(0.15, 0.0);
				}
				else {
					setVelocity(0.0, 0.0); //stop
					stateMachineState = STATE_MACHINE_TRANSFORM; //move back to transform step
				}
			    break;
			}
		
			default: {
			    break;
			}
		}
	}

    else { // mode is NOT auto

        // publish current state for the operator to see
        stateMachineMsg.data = "WAITING";
    }

    // publish state machine string for user, only if it has changed, though
    if (strcmp(stateMachineMsg.data.c_str(), prev_state_machine) != 0) {
        stateMachinePublish.publish(stateMachineMsg);
        sprintf(prev_state_machine, "%s", stateMachineMsg.data.c_str());
    }
}

void setVelocity(double linearVel, double angularVel) 
{
  // Stopping and starting the timer causes it to start counting from 0 again.
  // As long as this is called before the kill swith timer reaches killSwitchTimeout seconds
  // the rover's kill switch wont be called.
  killSwitchTimer.stop();
  killSwitchTimer.start();
  
  velocity.linear.x = linearVel * 1.5;
  velocity.angular.z = angularVel * 8; //scaling factor for sim; removed by aBridge node
  velocityPublish.publish(velocity);
}

/***********************
 * ROS CALLBACK HANDLERS
 ************************/

void targetHandler(const apriltags_ros::AprilTagDetectionArray::ConstPtr& message) {

<<<<<<< HEAD
	//if this is the goal target
	if (message->detections[0].id == 256) {
		//if we were returning with a target
	    if (targetDetected.data != -1) {
			//publish to scoring code
			//targetDropOffPublish.publish(message->image);
			targetDetected.data = -1;
	    }
	}

	//if target has not previously been detected 
	else if (targetDetected.data == -1) {
        
        //check if target has not yet been collected
        if (!targetsCollected[message->detections[0].id]) {
			//copy target ID to class variable
			targetDetected.data = message->detections[0].id;
            ROS_ERROR_STREAM("The ID is: " << targetDetected.data);
			
	        //set angle to center as goal heading
			goalLocation.theta = M_PI + atan2(currentLocation.y, currentLocation.x);
			
			//set center as goal position
			goalLocation.x = 0.0;
			goalLocation.y = 0.0;
			
			//publish detected target
			targetCollectedPublish.publish(targetDetected);

			//publish to scoring code
			//targetPickUpPublish.publish(message->image);

			//switch to transform state to trigger return to center
			stateMachineState = STATE_MACHINE_TRANSFORM;
		}
=======
    if(message->detections.size() > 0 && currentLocation.theta != 0 && !goalReached) {
        //if(movingTowardsTag == false) {

            //movingTowardsTag = true;
            targetDetected.data =  message->detections[0].id;

            // z is the 3D vector pointing to the april tag as a scalar value 
            // x is the x value relative to the rover of the tag
            // r is the vector projected to the ground as a 2D scalar value
            float relative_angle, r, z, x;
            z = message->detections[0].pose.pose.position.z;
            x = message->detections[0].pose.pose.position.x;
            r = sqrt( pow(z, 2) - pow(cameraHeight, 2));
            relative_angle = -1 * asin(x / r);

            aprilTagLocation.x = r * cos(currentLocation.theta + relative_angle) + currentLocation.x -0.03;
            aprilTagLocation.y = r * sin(currentLocation.theta + relative_angle) + currentLocation.y + 0.12;
            aprilTagLocation.theta = currentLocation.theta + relative_angle;

            if(aprilTagLocation.theta > M_PI) {

                aprilTagLocation.theta -= 2 * M_PI;

            } else if(aprilTagLocation.theta < -1 * M_PI) {

                aprilTagLocation.theta += 2 * M_PI;

            }

            goalLocation.x =  aprilTagLocation.x;
            goalLocation.y = aprilTagLocation.y;
            goalLocation.theta = atan2(aprilTagLocation.y - currentLocation.y, aprilTagLocation.x - currentLocation.x);
            
            ROS_ERROR_STREAM("manny Current Pose: (" << currentLocation.x << ", " << currentLocation.y << ", " << currentLocation.theta << ")");
            ROS_ERROR_STREAM("manny AprilTag Pose: (" << aprilTagLocation.x << ", " << aprilTagLocation.y << ", " << aprilTagLocation.theta << ")");
            ROS_ERROR_STREAM("manny Tag ID: " << targetDetected.data);
            ROS_ERROR_STREAM("manny Distance of tag from discovery " << sqrt(pow(aprilTagLocation.x, 2) + pow(aprilTagLocation.y, 2)) << " m");
            
        //}
        ////if this is the goal target
        //if (message->detections[0].id == 256) {
            ////if we were returning with a target
            //if (targetDetected.data != -1) {
                ////publish to scoring code
                ////targetDropOffPublish.publish(message->image);
                //targetDetected.data = -1;
            //}
        //}

        ////if target has not previously been detected 
        //else if (targetDetected.data == -1) {

            ////check if target has not yet been collected
            //if (!targetsCollected[message->detections[0].id]) {
                ////copy target ID to class variable
                //targetDetected.data = message->detections[0].id;

                ////set angle to center as goal heading
                //goalLocation.theta = M_PI + atan2(currentLocation.y, currentLocation.x);

                ////set center as goal position
                //goalLocation.x = 0.0;
                //goalLocation.y = 0.0;

                ////publish detected target
                //targetCollectedPublish.publish(targetDetected);

                ////publish to scoring code
                ////targetPickUpPublish.publish(message->image);

                ////switch to transform state to trigger return to center
                //stateMachineState = STATE_MACHINE_TRANSFORM;
            //}
        //}
>>>>>>> 19557d46
    }
}

void modeHandler(const std_msgs::UInt8::ConstPtr& message) {
	currentMode = message->data;
	setVelocity(0.0, 0.0);
}

void obstacleHandler(const std_msgs::UInt8::ConstPtr& message) {
	if (message->data > 0) {
		//obstacle on right side
		if (message->data == 1) {
			//select new heading 0.2 radians to the left
			goalLocation.theta = currentLocation.theta + 0.2;
		}
		
		//obstacle in front or on left side
		else if (message->data == 2) {
			//select new heading 0.2 radians to the right
			goalLocation.theta = currentLocation.theta - 0.2;
		}
							
		//select new position 50 cm from current location
		goalLocation.x = currentLocation.x + (0.5 * cos(goalLocation.theta));
		goalLocation.y = currentLocation.y + (0.5 * sin(goalLocation.theta));
		
		//switch to transform state to trigger collision avoidance
		stateMachineState = STATE_MACHINE_TRANSFORM;
	}
}

void odometryHandler(const nav_msgs::Odometry::ConstPtr& message) {
	//Get (x,y) location directly from pose
	currentLocation.x = message->pose.pose.position.x;
	currentLocation.y = message->pose.pose.position.y;
	
	//Get theta rotation by converting quaternion orientation to pitch/roll/yaw
	tf::Quaternion q(message->pose.pose.orientation.x, message->pose.pose.orientation.y, message->pose.pose.orientation.z, message->pose.pose.orientation.w);
	tf::Matrix3x3 m(q);
	double roll, pitch, yaw;
	m.getRPY(roll, pitch, yaw);
	currentLocation.theta = yaw;
}

void joyCmdHandler(const sensor_msgs::Joy::ConstPtr& message) {
	if (currentMode == 0 || currentMode == 1) {
		setVelocity(abs(message->axes[4]) >= 0.1 ? message->axes[4] : 0, abs(message->axes[3]) >= 0.1 ? message->axes[3] : 0);
		
		std_msgs::Int16 angle;
		if (message->axes[6] < 0.) {
			angle.data = -1;
			fingerAnglePublish.publish(angle);
		}
		else if (message->axes[6] > 0.) {
			angle.data = -2;
			fingerAnglePublish.publish(angle);
		}
		
		if (message->axes[7] > 0.) {
			angle.data = -1;
			wristAnglePublish.publish(angle);
		}
		else if (message->axes[7] < 0.) {
			angle.data = -2;
			wristAnglePublish.publish(angle);
		}
	} 
}


void publishStatusTimerEventHandler(const ros::TimerEvent&)
{
  std_msgs::String msg;
  msg.data = "online";
  status_publisher.publish(msg);
}

// Safety precaution. No movement commands - might have lost contact with ROS. Stop the rover.
// Also might no longer be receiving manual movement commands so stop the rover.
void killSwitchTimerEventHandler(const ros::TimerEvent& t)
{
  // No movement commands for killSwitchTime seconds so stop the rover 
  setVelocity(0,0);
  double current_time = ros::Time::now().toSec();
  ROS_INFO("In mobility.cpp:: killSwitchTimerEventHander(): Movement input timeout. Stopping the rover at %6.4f.", current_time);
}

void targetsCollectedHandler(const std_msgs::Int16::ConstPtr& message) {
	targetsCollected[message->data] = 1;
}

void sigintEventHandler(int sig)
{
     // All the default sigint handler does is call shutdown()
     ros::shutdown();
}

void openFingers()
{
    // Opens fingers/claw to 50 degrees
    std_msgs::Int16 msg;
    msg.data = 90;
    fingerAnglePublish.publish(msg);
}

void closeFingers()
{
    // Close fingers to 0 degrees
    std_msgs::Int16 msg;
    msg.data = 0;
    fingerAnglePublish.publish(msg);
}

void raiseWrist()
{
    // Return wrist back to neutral position at 0 degrees
    std_msgs::Int16 msg;
    msg.data = 0;
    wristAnglePublish.publish(msg);
}

void lowerWrist()
{
    // Lowers wrist to just above the ground at 50 degrees
    std_msgs::Int16 msg;
    msg.data = 50;
    wristAnglePublish.publish(msg);
}

<|MERGE_RESOLUTION|>--- conflicted
+++ resolved
@@ -293,43 +293,6 @@
 
 void targetHandler(const apriltags_ros::AprilTagDetectionArray::ConstPtr& message) {
 
-<<<<<<< HEAD
-	//if this is the goal target
-	if (message->detections[0].id == 256) {
-		//if we were returning with a target
-	    if (targetDetected.data != -1) {
-			//publish to scoring code
-			//targetDropOffPublish.publish(message->image);
-			targetDetected.data = -1;
-	    }
-	}
-
-	//if target has not previously been detected 
-	else if (targetDetected.data == -1) {
-        
-        //check if target has not yet been collected
-        if (!targetsCollected[message->detections[0].id]) {
-			//copy target ID to class variable
-			targetDetected.data = message->detections[0].id;
-            ROS_ERROR_STREAM("The ID is: " << targetDetected.data);
-			
-	        //set angle to center as goal heading
-			goalLocation.theta = M_PI + atan2(currentLocation.y, currentLocation.x);
-			
-			//set center as goal position
-			goalLocation.x = 0.0;
-			goalLocation.y = 0.0;
-			
-			//publish detected target
-			targetCollectedPublish.publish(targetDetected);
-
-			//publish to scoring code
-			//targetPickUpPublish.publish(message->image);
-
-			//switch to transform state to trigger return to center
-			stateMachineState = STATE_MACHINE_TRANSFORM;
-		}
-=======
     if(message->detections.size() > 0 && currentLocation.theta != 0 && !goalReached) {
         //if(movingTowardsTag == false) {
 
@@ -404,7 +367,6 @@
                 //stateMachineState = STATE_MACHINE_TRANSFORM;
             //}
         //}
->>>>>>> 19557d46
     }
 }
 
