<?xml version="1.0" encoding="utf-8"?>
<sdf version='1.4'>
	<model name="paris">

		<static>false</static>

		<link name='base_link'>
			<inertial>
				<mass>5.0</mass>
				<inertia>
					<ixx>0.04</ixx>
					<ixy>0.0</ixy>
					<ixz>0.0</ixz>
					<iyy>0.04</iyy>
					<iyz>0.0</iyz>
					<izz>0.07</izz>
				</inertia>
			</inertial>
			<collision name='collision'>
				<pose>0 0 0.03 0 0 0</pose>
				<geometry>
					<box>
						<size>0.26 0.205 0.18</size>
					</box>
				</geometry>
			</collision>
			<visual name='visual'>
				<pose>0 0 -0.06 0 0 0</pose>
				<geometry>
					<mesh>
						<uri>model://swarmie/meshes/Body.stl</uri>
					</mesh>
				</geometry>
				<material>
					<script>
						<name>Gazebo/Grey</name>
					</script>
				</material>
			</visual>
		</link>

		<link name='top'>
			<pose>0.0006 0 0.12 0 0 0</pose>
			<inertial>
				<mass>0.2</mass>
				<inertia>
					<ixx>0.0001</ixx>
					<ixy>0.0</ixy>
					<ixz>0.0</ixz>
					<iyy>0.0001</iyy>
					<iyz>0.0</iyz>
					<izz>0.0002</izz>
				</inertia>
			</inertial>
			<visual name='visual'>
				<geometry>
					<mesh>
						<uri>model://swarmie/meshes/CoverPlate.stl</uri>
					</mesh>
				</geometry>
				<material>
					<script>
						<name>Gazebo/Orange</name>
					</script>
				</material>
			</visual>
		</link>

		<joint name="top" type="revolute">
			<parent>base_link</parent>
			<child>top</child>
			<axis>
				<xyz>0 0 0</xyz>
				<limit>
					<upper>0</upper>
					<lower>0</lower>
				</limit>
			</axis>
		</joint>

		<!-- TODO: Temporarily giving ALL gripper components the same physics
		properties as a wheel, these values need to be updated. -->
		<link name="gripper_wrist">
			<inertial>
				<mass>0.1</mass>
				<inertia>
					<ixx>0.00635</ixx>
					<ixy>0.0</ixy>
					<ixz>0.0</ixz>
					<iyy>0.00635</iyy>
					<iyz>0.0</iyz>
					<izz>0.009</izz>
				</inertia>
			</inertial>
			<visual name="visual">
				<pose>0 0 -0.06 0 0 0</pose>
				<geometry>
					<mesh>
						<uri>model://swarmie/meshes/GripperWrist.stl</uri>
					</mesh>
				</geometry>
				<material>
					<script>
						<name>Gazebo/Grey</name>
					</script>
				</material>
			</visual>
		</link>

		<joint name="gripper_wrist_joint" type="revolute">
			<parent>base_link</parent>
			<child>gripper_wrist</child>
			<pose>0.136 0 -0.029 0 0 0</pose>
			<axis>
				<xyz>0 1 0</xyz>
				<limit>
					<upper>0.7854</upper>
					<lower>0.0</lower>
				</limit>
				<dynamics>
				  <damping>0.3</damping>
				</dynamics>
			</axis>
		</joint>

		<!-- TODO: Temporarily giving ALL gripper components the same physics
		properties as a wheel, these values need to be updated. -->
		<link name="gripper_left_finger">
			<inertial>
				<mass>0.1</mass>
				<inertia>
					<ixx>0.00635</ixx>
					<ixy>0.0</ixy>
					<ixz>0.0</ixz>
					<iyy>0.00635</iyy>
					<iyz>0.0</iyz>
					<izz>0.009</izz>
				</inertia>
			</inertial>
			<collision name="collision">
				<pose>0.2395 0.006 0.01 0 0 0</pose>
				<geometry>
					<box>
						<size>0.0135 0.01 0.007</size>
					</box>
				</geometry>
				<surface>
					<friction>
						<ode>
							<mu>0.8</mu>
							<mu2>0.7</mu2>
						</ode>
					</friction>
				</surface>
			</collision>
			<visual name="visual">
				<pose>0 0 -0.06 0 0 0</pose>
				<geometry>
					<mesh>
						<uri>model://swarmie/meshes/GripperFingerLeft.stl</uri>
					</mesh>
				</geometry>
				<material>
					<script>
						<name>Gazebo/Grey</name>
					</script>
				</material>
			</visual>
		</link>

		<joint name ="gripper_left_finger_joint" type="revolute">
			<parent>gripper_wrist</parent>
			<child>gripper_left_finger</child>
			<pose>0.1825 0.02175 0 0 0 0</pose>
			<axis>
				<xyz>0 0 1</xyz>
				<limit>
					<upper>0.7854</upper>
					<lower>0.0</lower>
				</limit>
				<dynamics>
				  <damping>0.3</damping>
				</dynamics>
			</axis>
		</joint>

		<!-- TODO: Temporarily giving ALL gripper components the same physics
		properties as a wheel, these values need to be updated. -->
		<link name="gripper_right_finger">
			<inertial>
				<mass>0.1</mass>
				<inertia>
					<ixx>0.00635</ixx>
					<ixy>0.0</ixy>
					<ixz>0.0</ixz>
					<iyy>0.00635</iyy>
					<iyz>0.0</iyz>
					<izz>0.009</izz>
				</inertia>
			</inertial>
			<collision name="collision">
				<pose>0.2395 -0.006 0.01 0 0 0</pose>
				<geometry>
					<box>
						<size>0.0135 0.01 0.007</size>
					</box>
				</geometry>
				<surface>
					<friction>
						<ode>
							<mu>0.8</mu>
							<mu2>0.7</mu2>
						</ode>
					</friction>
				</surface>
			</collision>
			<visual name="visual">
				<pose>0 0 -0.06 0 0 0</pose>
				<geometry>
					<mesh>
						<uri>model://swarmie/meshes/GripperFingerRight.stl</uri>
					</mesh>
				</geometry>
				<material>
					<script>
						<name>Gazebo/Grey</name>
					</script>
				</material>
			</visual>
		</link>

		<joint name ="gripper_right_finger_joint" type="revolute">
			<parent>gripper_wrist</parent>
			<child>gripper_right_finger</child>
			<pose>0.1825 -0.02175 0 0 0 0</pose>
			<axis>
				<xyz>0 0 1</xyz>
				<limit>
					<upper>0.0</upper>
					<lower>-0.7854</lower>
				</limit>
				<dynamics>
				  <damping>0.3</damping>
				</dynamics>
			</axis>
		</joint>

		<link name="left_front_wheel">
			<pose>0.095 0.135 -0.03 0 0 0</pose>
			<inertial>
				<mass>0.1</mass>
				<inertia>
					<ixx>0.00635</ixx>
					<ixy>0.0</ixy>
					<ixz>0.0</ixz>
					<iyy>0.00635</iyy>
					<iyz>0.0</iyz>
					<izz>0.009</izz>
				</inertia>
			</inertial>
			<collision name="collision">
				<pose>0 0 0 1.5708 0 0</pose>
				<geometry>
					<cylinder>
						<radius>.0575</radius>
						<length>.07</length>
 					</cylinder>
				</geometry>
				<surface>
					<friction>
						<ode>
							<mu>0.8</mu>
							<mu2>0.7</mu2>
						</ode>
					</friction>
				</surface>
			</collision>
			<visual name="visual">
				<geometry>
					<mesh>
						<uri>model://swarmie/meshes/TireWheelLeft.stl</uri>
					</mesh>
				</geometry>
				<material>
					<script>
						<name>Gazebo/Grey</name>
					</script>
				</material>
			</visual>
		</link>

		<joint name="left_front" type="revolute">
			<parent>base_link</parent>
			<child>left_front_wheel</child>
			<axis>
				<xyz>0 1 0</xyz>
			</axis>
		</joint>

		<link name="right_front_wheel">
			<pose>0.095 -0.135 -0.03 0 0 0</pose>
			<inertial>
				<mass>0.1</mass>
				<inertia>
					<ixx>0.00635</ixx>
					<ixy>0.0</ixy>
					<ixz>0.0</ixz>
					<iyy>0.00635</iyy>
					<iyz>0.0</iyz>
					<izz>0.009</izz>
				</inertia>
			</inertial>
			<collision name="collision">
				<pose>0 0 0 -1.5708 0 0</pose>
				<geometry>
					<cylinder>
						<radius>.0575</radius>
						<length>.07</length>
					</cylinder>
				</geometry>
				<surface>
					<friction>
						<ode>
							<mu>0.8</mu>
							<mu2>0.7</mu2>
						</ode>
					</friction>
				</surface>
			</collision>
			<visual name="visual">
				<geometry>
					<mesh>
						<uri>model://swarmie/meshes/TireWheelRight.stl</uri>
					</mesh>
				</geometry>
				<material>
					<script>
						<name>Gazebo/Grey</name>
					</script>
				</material>
			</visual>
		</link>

		<joint name="right_front" type="revolute">
			<parent>base_link</parent>
			<child>right_front_wheel</child>
			<axis>
				<xyz>0 1 0</xyz>
			</axis>
		</joint>

		<link name="left_rear_wheel">
			<pose>-0.095 0.135 -0.03 0 0 0</pose>
			<inertial>
				<mass>0.1</mass>
				<inertia>
					<ixx>0.00635</ixx>
					<ixy>0.0</ixy>
					<ixz>0.0</ixz>
					<iyy>0.00635</iyy>
					<iyz>0.0</iyz>
					<izz>0.009</izz>
				</inertia>
			</inertial>
			<collision name="collision">
				<pose>0 0 0 1.5708 0 0</pose>
				<geometry>
					<cylinder>
						<radius>.0575</radius>
						<length>.065</length>
					</cylinder>
				</geometry>
				<surface>
					<friction>
						<ode>
							<mu>0.8</mu>
							<mu2>0.7</mu2>
						</ode>
					</friction>
				</surface>
			</collision>
			<visual name="visual">
				<geometry>
					<mesh>
						<uri>model://swarmie/meshes/TireWheelLeft.stl</uri>
					</mesh>
				</geometry>
				<material>
					<script>
						<name>Gazebo/Grey</name>
					</script>
				</material>
			</visual>
		</link>

		<joint name="left_rear" type="revolute">
			<parent>base_link</parent>
			<child>left_rear_wheel</child>
			<axis>
				<xyz>0 1 0</xyz>
			</axis>
		</joint>

		<link name="right_rear_wheel">
			<pose>-0.095 -0.135 -0.03 0 0 0</pose>
			<inertial>
				<mass>0.1</mass>
				<inertia>
					<ixx>0.00635</ixx>
					<ixy>0.0</ixy>
					<ixz>0.0</ixz>
					<iyy>0.00635</iyy>
					<iyz>0.0</iyz>
					<izz>0.009</izz>
				</inertia>
			</inertial>
			<collision name="collision">
				<pose>0 0 0 -1.5708 0 0</pose>
				<geometry>
					<cylinder>
						<radius>.0575</radius>
						<length>.07</length>
					</cylinder>
				</geometry>
				<surface>
					<friction>
						<ode>
							<mu>0.8</mu>
							<mu2>0.7</mu2>
						</ode>
					</friction>
				</surface>
			</collision>
			<visual name="visual">
				<geometry>
					<mesh>
						<uri>model://swarmie/meshes/TireWheelRight.stl</uri>
					</mesh>
				</geometry>
				<material>
					<script>
						<name>Gazebo/Grey</name>
					</script>
				</material>
			</visual>
		</link>

		<joint name="right_rear" type="revolute">
			<parent>base_link</parent>
			<child>right_rear_wheel</child>
			<axis>
				<xyz>0 1 0</xyz>
			</axis>
		</joint>   

		<joint name="us_center_joint" type="revolute">
			<parent>base_link</parent>
			<child>us_center_link</child>
			<axis>
				<xyz>0 0 1</xyz>
				<limit>
					<upper>0</upper>
					<lower>0</lower>
				</limit>
			</axis>
		</joint>

		<link name="us_center_link">
			<sensor type="ray" name="us_center_sensor">
				<pose>0.15 0 0.053 0 0 0</pose>
				<visualize>false</visualize>
				<update_rate>5</update_rate>
				<ray>
					<scan>
						<horizontal>
							<samples>3</samples>
							<resolution>1.0</resolution>
							<min_angle>-.478</min_angle>
							<max_angle>0.478</max_angle>
						</horizontal>
					</scan>
					<range>
						<min>0.010</min>
						<max>3</max>
						<resolution>0.01</resolution>
					</range>
				</ray>
				<plugin name="us" filename="libhector_gazebo_ros_sonar.so">
					<gaussianNoise>0.005</gaussianNoise>
					<topicName>/paris/sonarCenter</topicName>
					<frameId>us_center_link</frameId>
				</plugin>
			</sensor>
		</link>

		<joint name="us_right_joint" type="revolute">
			<parent>base_link</parent>
			<child>us_right_link</child>
			<axis>
				<xyz>0 0 1</xyz>
				<limit>
					<upper>0</upper>
					<lower>0</lower>
				</limit>
			</axis>
		</joint>

		<link name="us_right_link">
			<sensor type="ray" name="us_right_sensor">
				<pose>0.15 -0.07 0.053 0.0 0.0 -0.43633</pose>
				<visualize>false</visualize>
				<update_rate>5</update_rate>
				<ray>
					<scan>
						<horizontal>
							<samples>3</samples>
							<resolution>1.0</resolution>
							<min_angle>-.478</min_angle>
							<max_angle>0.478</max_angle>
						</horizontal>
					</scan>
					<range>
						<min>0.010</min>
						<max>3</max>
						<resolution>0.01</resolution>
					</range>
				</ray>
				<plugin name="us" filename="libhector_gazebo_ros_sonar.so">
					<gaussianNoise>0.005</gaussianNoise>
					<topicName>/paris/sonarRight</topicName>
					<frameId>us_center_link</frameId>
				</plugin>
			</sensor>
		</link>

		<joint name="us_left_joint" type="revolute">
			<parent>base_link</parent>
			<child>us_left_link</child>
			<axis>
				<xyz>0 0 1</xyz>
				<limit>
					<upper>0</upper>
					<lower>0</lower>
				</limit>
			</axis>
		</joint>

		<link name="us_left_link">
			<sensor type="ray" name="us_left_sensor">
				<pose>0.15 0.07 0.053 0.0 0.0 0.43633</pose>
				<visualize>false</visualize>
				<update_rate>5</update_rate>
				<ray>
					<scan>
						<horizontal>
							<samples>3</samples>
							<resolution>1.0</resolution>
							<min_angle>-.478</min_angle>
							<max_angle>0.478</max_angle>
						</horizontal>
					</scan>
					<range>
						<min>0.010</min>
						<max>3</max>
						<resolution>0.01</resolution>
					</range>
				</ray>
				<plugin name="us" filename="libhector_gazebo_ros_sonar.so">
					<gaussianNoise>0.005</gaussianNoise>
					<topicName>/paris/sonarLeft</topicName>
					<frameId>us_center_link</frameId>
				</plugin>
			</sensor>
		</link>

		<joint name="camera_joint" type="revolute">
			<parent>base_link</parent>
			<child>camera_link</child>
			<axis>
				<xyz>0 1 0</xyz>
				<limit>
					<upper>0</upper>
					<lower>0</lower>
				</limit>
			</axis>
		</joint>

		<link name="camera_link">
			<inertial>
				<mass>0.2</mass>
				<inertia>
					<ixx>0.0001</ixx>
					<ixy>0.0</ixy>
					<ixz>0.0</ixz>
					<iyy>0.0001</iyy>
					<iyz>0.0</iyz>
					<izz>0.0002</izz>
				</inertia>
			</inertial>
			<sensor type="camera" name="camera">
				<pose>0.125 -0.0162 0.103 0.0 0.436 0.0</pose>
				<visualize>false</visualize>
				<update_rate>6.0</update_rate>
				<camera name="head">
					<horizontal_fov>1.0123</horizontal_fov>
					<image>
						<width>640</width>
						<height>320</height>
						<format>B8G8R8</format>
					</image>
					<clip>
						<near>0.02</near>
						<far>300</far>
					</clip>
					<noise>
						<type>gaussian</type>
						<mean>0.0</mean>
						<stddev>0.007</stddev>
					</noise>
				</camera>
				<plugin name="camera_controller" filename="libgazebo_ros_camera.so">
					<alwaysOn>true</alwaysOn>
					<updateRate>0.0</updateRate>
					<cameraName>/paris/camera</cameraName>
					<imageTopicName>/paris/camera/image</imageTopicName>
					<cameraInfoTopicName>/paris/camera/info</cameraInfoTopicName>
					<frameName>camera_link</frameName>
					<hackBaseline>0.1</hackBaseline>
					<distortionK1>0.0</distortionK1>
					<distortionK2>0.0</distortionK2>
					<distortionK3>0.0</distortionK3>
					<distortionT1>0.0</distortionT1>
					<distortionT2>0.0</distortionT2>
					<CxPrime>0.0</CxPrime>
					<Cx>0.0</Cx>
					<Cy>0.0</Cy>
					<focalLength>0.0</focalLength>
				</plugin>
			</sensor>
		</link>

		<!-- Gripper plugin-->
		<plugin name="gripper_sim" filename="libgazebo_plugins_gripper.so">
			<!-- required: joint definitions -->
			<wristJoint>gripper_wrist_joint</wristJoint>
			<leftFingerJoint>gripper_left_finger_joint</leftFingerJoint>
			<rightFingerJoint>gripper_right_finger_joint</rightFingerJoint>

			<!-- required: data input topics for this plugin -->
			<wristTopic>/paris/wristAngle</wristTopic>
			<fingerTopic>/paris/fingerAngle</fingerTopic>

			<!-- optional: print debug info to the console -->
			<debug>
				<!-- true (debug mode is on) or false (debug mode is off) -->
				<printToConsole>false</printToConsole>
				<!-- time (in simulated seconds) between debug print statements -->
				<printDelayInSeconds>5.0</printDelayInSeconds>
			</debug>

			<!-- optional: the refresh rate of the gripper and all debugging output -->
			<!-- this value is the number of updates performed per second -->
			<!-- warning: low values (i.e. < 100) can cause the gripper to have poor performance -->
			<updateRate>1000.0</updateRate>

			<!-- optional: set the default PID values for the wrist joint -->
			<!-- values in order: Proportional gain, Integral gain, Derivative gain -->
			<wristPID>2.5 0.0 0.0</wristPID>

			<!-- optional: set the default PID values for the finger joints -->
			<!-- values in order: Proportional gain, Integral gain, Derivative gain -->
			<!-- it is always assumed that both fingers use the same PID values -->
			<fingerPID>2.5 0.0 0.0</fingerPID>

			<!-- optional: set the min/max force applicable to the wrist joint in Newtons -->
			<!-- values in order: minimum force, maximum force -->
			<wristForceLimits>-10 10</wristForceLimits>

			<!-- optional: set the min/max force applicable to the finger joints in Newtons -->
			<!-- values in order: minimum force, maximum force -->
			<!-- it is always assumed that both fingers use the same min/max force values -->
			<fingerForceLimits>-10 10</fingerForceLimits>
		</plugin>

		<!-- Skid Steer Drive plugin -->
		<plugin name="skid_steer_drive_controller" filename="libgazebo_ros_skid_steer_drive.so">
			<updateRate>10</updateRate>
			<robotNamespace>/</robotNamespace>
			<leftFrontJoint>left_front</leftFrontJoint>
			<rightFrontJoint>right_front</rightFrontJoint>
			<leftRearJoint>left_rear</leftRearJoint>
			<rightRearJoint>right_rear</rightRearJoint>
			<wheelSeparation>0.27</wheelSeparation>
			<wheelDiameter>0.12</wheelDiameter>
			<robotBaseFrame>paris/base_link</robotBaseFrame>
			<torque>2.8</torque>
			<commandTopic>/paris/velocity</commandTopic>
			<odometryTopic>/paris/odom</odometryTopic>
<<<<<<< HEAD
			<odometryFrame>paris/odom</odometryFrame>
=======
			<odometryFrame>odom</odometryFrame>
			<broadcastTF>0</broadcastTF>
>>>>>>> 07e9cab3
		</plugin>

		<!-- GPS plugin -->
		<plugin name="gps_sim" filename="libhector_gazebo_ros_gps.so">
			<alwaysOn>1</alwaysOn>
			<updateRate>5</updateRate>
			<bodyName>base_link</bodyName>
			<frameId>paris/base_link</frameId>
			<topicName>/paris/fix</topicName>
			<referenceLatitude>28.584810</referenceLatitude>
			<referenceLongitude>-80.649650</referenceLongitude>
			<referenceHeading>0.0</referenceHeading>
			<referenceAltitude>10.0</referenceAltitude>
			<offset>0.0 0.0 0.0</offset>
			<drift>0.1 0.1 0</drift>
			<driftFrequency>0.0 0.0 0.0</driftFrequency>
			<gaussianNoise>0.4 0.5 0.0</gaussianNoise>
		</plugin>

		<!-- IMU plugin -->
		<plugin name="imu_sim" filename="libhector_gazebo_ros_imu.so">
			<updateRate>10</updateRate>
			<bodyName>base_link</bodyName>
			<frameId>paris/base_link</frameId>
			<topicName>/paris/imu</topicName>
			<xyzOffset>0 0 0</xyzOffset>
			<rpyOffset>0 0 0</rpyOffset>
			<gaussianNoise>0</gaussianNoise>  
			<accelDrift>0.5 0.5 0.5</accelDrift>
			<accelGaussianNoise>0.35 0.35 0.3</accelGaussianNoise>
			<rateDrift>0.1 0.1 0.1</rateDrift>
			<rateGaussianNoise>0.05 0.05 0.015</rateGaussianNoise>
			<headingDrift>0.01</headingDrift>
			<headingGaussianNoise>0.01</headingGaussianNoise>
		</plugin>

	</model>
</sdf><|MERGE_RESOLUTION|>--- conflicted
+++ resolved
@@ -696,12 +696,7 @@
 			<torque>2.8</torque>
 			<commandTopic>/paris/velocity</commandTopic>
 			<odometryTopic>/paris/odom</odometryTopic>
-<<<<<<< HEAD
 			<odometryFrame>paris/odom</odometryFrame>
-=======
-			<odometryFrame>odom</odometryFrame>
-			<broadcastTF>0</broadcastTF>
->>>>>>> 07e9cab3
 		</plugin>
 
 		<!-- GPS plugin -->
